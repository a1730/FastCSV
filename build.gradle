plugins {
    id 'java-library'
    id 'maven-publish'
    id 'signing'
    id 'checkstyle'
    id 'pmd'
    id 'jacoco'
    id 'com.github.spotbugs' version '4.5.0'
    id 'me.champeau.gradle.jmh' version '0.5.1'
    id 'info.solidsoft.pitest' version '1.9.11'
    id 'ru.vyarus.animalsniffer' version '1.7.0'
}

group = "de.siegmar"
<<<<<<< HEAD
version = "2.2.1"
=======
version = "2.2.2"
>>>>>>> 2d72ac5e

java {
    toolchain {
        languageVersion = JavaLanguageVersion.of(8)
    }
    withJavadocJar()
    withSourcesJar()
}

repositories {
    mavenCentral()
}

sourceSets {
    example
}

dependencies {
    testImplementation(platform('org.junit:junit-bom:5.9.3'))
    testImplementation('org.junit.jupiter:junit-jupiter')

    exampleImplementation sourceSets.main.output

    signature 'net.sf.androidscents.signature:android-api-level-26:8.0.0_r2@signature'
}

tasks.withType(com.github.spotbugs.snom.SpotBugsTask) {
    reports {
        html.enabled = true
        xml.enabled = false
    }
}

test {
    useJUnitPlatform()
    finalizedBy jacocoTestReport
}

pitest {
    junit5PluginVersion = "1.1.2"
    targetClasses = ['blackbox.*', 'de.siegmar.*']
    timestampedReports = false
}

pmd {
    consoleOutput = true
    ruleSets = []
    ruleSetFiles = files("config/pmd/config.xml")
}

jacocoTestReport {
    reports {
        xml.required = true
    }
}

jacocoTestCoverageVerification {
    violationRules {
        rule {
            limit {
                counter = 'BRANCH'
                value = 'COVEREDRATIO'
                minimum = 1.0
            }
        }
    }
}

check.dependsOn jacocoTestCoverageVerification

jmh {
    warmupIterations = 2
    iterations = 5
    benchmarkMode = ['thrpt']
    fork = 2
    operationsPerInvocation = 1
}

tasks.named('jar') {
    manifest {
        attributes('Automatic-Module-Name': 'de.siegmar.fastcsv')
    }
}

publishing {
    publications {
        mavenJava(MavenPublication) {
            artifactId = 'fastcsv'
            from components.java

            pom {
                name = 'FastCSV'
                description = 'Ultra fast and simple RFC 4180 compliant CSV library.'
                url = 'https://github.com/osiegmar/FastCSV'
                licenses {
                    license {
                        name = 'MIT License'
                        url = 'https://opensource.org/licenses/MIT'
                    }
                }
                scm {
                    url = 'https://github.com/osiegmar/FastCSV'
                    connection = 'scm:git:https://github.com/osiegmar/FastCSV.git'
                }
                developers {
                    developer {
                        id = 'osiegmar'
                        name = 'Oliver Siegmar'
                        email = 'oliver@siegmar.de'
                    }
                }
            }
        }
    }
    repositories {
        maven {
            name = 'ossrh'
            credentials(PasswordCredentials)
            def releasesRepoUrl = "https://s01.oss.sonatype.org/service/local/staging/deploy/maven2/"
            def snapshotsRepoUrl = "https://s01.oss.sonatype.org/content/repositories/snapshots/"
            url version.endsWith('SNAPSHOT') ? snapshotsRepoUrl : releasesRepoUrl
        }
    }
}

signing {
    sign publishing.publications.mavenJava
}<|MERGE_RESOLUTION|>--- conflicted
+++ resolved
@@ -12,11 +12,7 @@
 }
 
 group = "de.siegmar"
-<<<<<<< HEAD
-version = "2.2.1"
-=======
 version = "2.2.2"
->>>>>>> 2d72ac5e
 
 java {
     toolchain {
